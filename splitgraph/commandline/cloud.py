"""Command line routines related to registering/setting up connections to the Splitgraph registry."""
import hashlib
import logging
import os
import shutil
import string
import subprocess
from copy import copy
from glob import glob
from typing import Dict, Optional
from urllib.parse import urlparse, quote

import click
from click import wrap_text
from tqdm import tqdm

from splitgraph.cloud.models import Metadata, RepositoriesYAML, AddExternalRepositoryRequest
from splitgraph.commandline.common import (
    ImageType,
    RepositoryType,
    emit_sql_results,
    Color,
)
from splitgraph.commandline.engine import patch_and_save_config, inject_config_into_engines
from splitgraph.core.output import pluralise

# Hardcoded database name for the Splitgraph DDN (ddn instead of sgregistry)
_DDN_DBNAME = "ddn"

VALID_FILENAME_CHARACTERS = string.ascii_letters + string.digits + "-_."


@click.command("register")
@click.option("--username", prompt=True)
@click.password_option()
@click.option("--email", prompt=True)
@click.option(
    "--remote",
    default="data.splitgraph.com",
    help="Name of the remote registry to register on.",
)
@click.option("--accept-tos", is_flag=True, help="Accept the registry's Terms of Service")
@click.option(
    "-s", "--skip-inject", is_flag=True, help="Don't try to copy the config into all engines"
)
def register_c(username, password, email, remote, accept_tos, skip_inject):
    """
    Register the user on a Splitgraph registry.

    By default, this registers the user on data.splitgraph.com,
    obtains a set of machine (API) credentials for the client to communicate
    with the registry and configures the data.splitgraph.com engine.
    """
    from splitgraph.cloud import RESTAPIClient, DEFAULT_REMOTES
    from splitgraph.config import CONFIG
    from splitgraph.config.config import get_all_in_subsection

    client = RESTAPIClient(remote)
    tos = client.tos()

    if tos and not accept_tos:
        click.echo("%s says: %s" % (client.endpoint, tos))
        click.confirm("Do you accept the Terms of Service?", default=False, abort=True)
    click.echo("Registering the user...")

    uuid, access, refresh = client.register(username, password, email, accept_tos=True)
    click.echo("Registration successful. UUID %s" % uuid)

    key, secret = client.create_machine_credentials(access, password)
    click.echo("Acquired refresh token and API keys")

    repo_lookup = _update_repo_lookup(CONFIG, remote)

    # If remote isn't in the config (is one of the default ones), add the default parameters
    # to the new config -- otherwise only overwrite the new fields in the existing config.
    remote_params = (
        copy(DEFAULT_REMOTES.get(remote, {}))
        if not get_all_in_subsection(CONFIG, "remotes", remote)
        else {}
    )
    remote_params.update(
        {
            "SG_ENGINE_USER": key,
            "SG_ENGINE_PWD": secret,
            "SG_NAMESPACE": username,
            "SG_CLOUD_REFRESH_TOKEN": refresh,
            "SG_CLOUD_ACCESS_TOKEN": access,
            "SG_IS_REGISTRY": "true",
        }
    )

    config_patch = {
        "SG_REPO_LOOKUP": repo_lookup,
        "remotes": {remote: remote_params},
    }
    config_path = patch_and_save_config(CONFIG, config_patch)

    if not skip_inject:
        inject_config_into_engines(CONFIG["SG_ENGINE_PREFIX"], config_path)

    click.echo("Done.")


def _update_repo_lookup(config, remote):
    repo_lookup = config.get("SG_REPO_LOOKUP")
    if repo_lookup:
        repo_lookup = repo_lookup.split(",")
        if remote not in repo_lookup:
            repo_lookup.append(remote)
    else:
        repo_lookup = [remote]
    return ",".join(repo_lookup)


def _construct_user_profile_url(auth_endpoint: str):
    parsed = urlparse(auth_endpoint)
    netloc_components = parsed.netloc.split(".")
    netloc_components[0] = "www"
    return "%s://%s/settings/security" % (parsed.scheme, ".".join(netloc_components))


def _construct_repo_url(gql_endpoint: str, full_repo: str):
    parsed = urlparse(gql_endpoint)
    netloc_components = parsed.netloc.split(".")
    netloc_components[0] = "www"
    return "%s://%s/%s" % (parsed.scheme, ".".join(netloc_components), full_repo)


def _construct_search_url(gql_endpoint: str, query: str):
    parsed = urlparse(gql_endpoint)
    netloc_components = parsed.netloc.split(".")
    netloc_components[0] = "www"
    return "%s://%s/search?q=%s" % (parsed.scheme, ".".join(netloc_components), quote(query))


@click.command("login")
@click.option("--username", prompt="Username or e-mail")
@click.option("--password", default=None)
@click.option(
    "--remote",
    default="data.splitgraph.com",
    help="Name of the remote registry to log into.",
)
@click.option(
    "--overwrite", is_flag=True, help="Overwrite old API keys in the config if they exist"
)
@click.option(
    "-s", "--skip-inject", is_flag=True, help="Don't try to copy the config into all engines"
)
def login_c(username, password, remote, overwrite, skip_inject):
    """Log into a Splitgraph registry with username/password.

    This will generate a new refresh token (to use the Splitgraph query API)
    and API keys to let sgr access the registry (if they don't already exist
    in the configuration file or if the actual username has changed).

    Note that if you already have generated an API key pair but it's not
    in the configuration file, this will generate a new pair instead of
    restoring the existing one, as the API secret is only stored in the configuration file.

    If you want to log in using an existing API key pair, use `sgr cloud login-api` instead.
    """
    from splitgraph.config import CONFIG
    from splitgraph.config.config import get_all_in_subsection
    from splitgraph.cloud import RESTAPIClient, get_token_claim, DEFAULT_REMOTES

    client = RESTAPIClient(remote)

    if not password:
        profile_url = _construct_user_profile_url(client.endpoint)
        password = click.prompt(
            text="Password (visit %s if you don't have it)" % profile_url,
            confirmation_prompt=False,
            hide_input=True,
        )

    access, refresh = client.get_refresh_token(username, password)

    # Extract namespace from the access token since we might have logged in with an e-mail.
    namespace = get_token_claim(access, "username")

    click.echo("Logged into %s as %s" % (remote, namespace))

    config_remote_params = get_all_in_subsection(CONFIG, "remotes", remote)

    remote_params = copy(DEFAULT_REMOTES.get(remote, {})) if not config_remote_params else {}
    remote_params.update(
        {
            "SG_NAMESPACE": namespace,
            "SG_CLOUD_REFRESH_TOKEN": refresh,
            "SG_CLOUD_ACCESS_TOKEN": access,
        }
    )

    config_patch = {
        "SG_REPO_LOOKUP": _update_repo_lookup(CONFIG, remote),
        "remotes": {remote: remote_params},
    }

    # Get new tokens in any case if we're logging in under a different username.
    try:
        username_changed = namespace != CONFIG["remotes"][remote]["SG_NAMESPACE"]
    except KeyError:
        username_changed = False

    if (
        "SG_ENGINE_USER" not in config_remote_params
        or "SG_ENGINE_PWD" not in config_remote_params
        or overwrite
        or username_changed
    ):
        key, secret = client.create_machine_credentials(access, password)
        config_patch["remotes"][remote]["SG_ENGINE_USER"] = key
        config_patch["remotes"][remote]["SG_ENGINE_PWD"] = secret
        click.echo("Acquired new API keys")

    config_path = patch_and_save_config(CONFIG, config_patch)

    if not skip_inject:
        inject_config_into_engines(CONFIG["SG_ENGINE_PREFIX"], config_path)


@click.command("login-api")
@click.option("--api-key", prompt="API key")
@click.option("--api-secret", prompt="API secret", confirmation_prompt=False, hide_input=True)
@click.option(
    "--remote",
    default="data.splitgraph.com",
    help="Name of the remote registry to log into.",
)
@click.option(
    "-s", "--skip-inject", is_flag=True, help="Don't try to copy the config into all engines"
)
def login_api_c(api_key, api_secret, remote, skip_inject):
    """Log into a Splitgraph registry using existing API keys.

    This will inject the API keys for the registry into the configuration file
    and generate a new access token.
    """
    from splitgraph.cloud import RESTAPIClient, get_token_claim, DEFAULT_REMOTES
    from splitgraph.config import CONFIG
    from splitgraph.config.config import get_all_in_subsection

    client = RESTAPIClient(remote)
    access = client.get_access_token_from_api(api_key, api_secret)

    namespace = get_token_claim(access, "username")

    click.echo("Logged into %s as %s" % (remote, namespace))
    remote_params = (
        copy(DEFAULT_REMOTES.get(remote, {}))
        if not get_all_in_subsection(CONFIG, "remotes", remote)
        else {}
    )
    remote_params.update(
        {
            "SG_NAMESPACE": namespace,
            "SG_CLOUD_ACCESS_TOKEN": access,
            "SG_ENGINE_USER": api_key,
            "SG_ENGINE_PWD": api_secret,
        }
    )
    config_patch = {
        "SG_REPO_LOOKUP": _update_repo_lookup(CONFIG, remote),
        "remotes": {remote: remote_params},
    }
    config_path = patch_and_save_config(CONFIG, config_patch)

    if not skip_inject:
        inject_config_into_engines(CONFIG["SG_ENGINE_PREFIX"], config_path)


@click.command("curl", context_settings=dict(ignore_unknown_options=True))
@click.option("--remote", default="data.splitgraph.com", help="Name of the remote registry to use.")
@click.option(
    "-t", "--request-type", default="postgrest", type=click.Choice(["postgrest", "splitfile"])
)
@click.argument("image", type=ImageType(default="latest"))
@click.argument("request_params", type=str, default="")
# This is kind of awkward: we want to support not passing in any request params to default
# them to / but also want to be able to support multiple curl args which click doesn't let
# us do (click.argument with nargs=-1 makes "request_params" consume the first arg even
# if we use the posix standard separator --).
@click.option(
    "-c", "--curl-args", type=str, multiple=True, help="Extra arguments to be passed to curl"
)
def curl_c(remote, request_type, image, request_params, curl_args):
    """
    Query a Splitgraph REST API.

    This is a thin wrapper around curl that performs an HTTP request to Splitgraph Cloud to
    interact with a dataset using PostgREST (http://postgrest.org) or the Splitfile execution service.

    The actual invocation is:

    ```
    curl [API endpoint][request] -H [access_token] [extra curl args].
    ```

    The image must be of the form `namespace/repository:[hash_or_tag (default latest)]`.

    The actual request parameters depend on the request type:

      * For PostgREST: `/table?[postgrest request]` or empty to get the OpenAPI spec for this image.
        For a reference on how to perform Postgrest requests, see http://postgrest.org/en/latest/api.html.
      * For the Splitfile executor: a JSON array to be POSTed to the executor, e.g.
        `'{"command": "FROM some/repo IMPORT some_table AS alias", "tag": "new_tag"}'`.

    `--curl-args` allows to pass extra arguments to curl. Note that every argument must be prefixed
    with `--curl-args`, e.g. `--curl-args --cacert --curl-args /path/to/ca.pem`.
    """
    from splitgraph.config import CONFIG
    from splitgraph.cloud import RESTAPIClient, get_headers

    repository, hash_or_tag = image

    # Craft a request
    config = CONFIG["remotes"][remote]
    access_token = RESTAPIClient(remote).access_token
    headers = get_headers()
    headers.update({"Authorization": "Bearer " + access_token})

    if request_type == "postgrest":
        if request_params and not request_params.startswith("/"):
            request_params = "/" + request_params
        full_request = (
            config["SG_QUERY_API"]
            + "/%s/%s" % (str(repository), str(hash_or_tag))
            + "/-/rest"
            + request_params
        )
    else:
        full_request = (
            config["SG_QUERY_API"] + "/%s/%s" % (str(repository), str(hash_or_tag)) + "/-/splitfile"
        )
        curl_args = ["-X", "POST", "-d", request_params] + list(curl_args)
        headers.update({"Content-Type": "application/json"})

    header_invocation = [h for i in headers.items() for h in ("-H", "%s: %s" % i)]
    subprocess_args = ["curl", full_request] + header_invocation + list(curl_args)

    logging.debug("Calling %s", " ".join(subprocess_args))
    subprocess.call(subprocess_args)


def _get_ddn_conn_params(remote: str) -> Dict[str, Optional[str]]:
    from splitgraph.engine import get_engine

    try:
        engine = get_engine(remote)
    except KeyError as e:
        raise click.UsageError(
            "Remote %s or API key/secret not found in the config. "
            "Try registering with sgr cloud register or logging in "
            "with sgr cloud login / sgr cloud login-api."
        ) from e

    ddn_params = engine.conn_params.copy()
    ddn_params["SG_ENGINE_DB_NAME"] = _DDN_DBNAME
    return ddn_params


@click.command("sql")
@click.option("--remote", default="data.splitgraph.com", help="Name of the remote registry to use.")
@click.option("-a", "--show-all", is_flag=True, help="Return all results of the query.")
@click.option("-j", "--json", is_flag=True, help="Return results as JSON")
@click.argument("query", type=str, default="")
def sql_c(remote, show_all, json, query):
    """
    Run SQL on or connect to the Splitgraph Data Delivery Network.

    If a query isn't passed, this will return a libpq-compatible connection string to
    the registry's SQL endpoint. It can be used to connect to the endpoint with other SQL clients:

    ```
    pgcli $(sgr cloud sql)
    ```

    If a query is passed, this will run an SQL query against the SQL endpoint.
    """
    ddn_params = _get_ddn_conn_params(remote)
    from splitgraph.engine.postgres.engine import get_conn_str, PostgresEngine

    if not query:
        click.echo(get_conn_str(ddn_params))
        return

    # Build an engine to connect to the DDN, disable pre-flight API checks etc
    engine = PostgresEngine(
        name=remote, conn_params=ddn_params, registry=False, check_version=False
    )

    try:
        results = engine.run_sql(query)
        emit_sql_results(results, use_json=json, show_all=show_all)
    finally:
        engine.close()


@click.command("readme")
@click.option("--remote", default="data.splitgraph.com", help="Name of the remote registry to use.")
@click.argument("repository", type=RepositoryType(exists=False))
@click.argument("readme", type=click.File("r"))
def readme_c(remote, repository, readme):
    """Upload a README to a Splitgraph repository.

    The repository must have already been pushed. The README must be a file in Markdown format.
    """
    from splitgraph.cloud import GQLAPIClient

    client = GQLAPIClient(remote)
    client.upsert_readme(
        namespace=repository.namespace, repository=repository.repository, readme=readme.read()
    )
    click.echo("README updated for repository %s." % str(repository))


@click.command("description")
@click.option("--remote", default="data.splitgraph.com", help="Name of the remote registry to use.")
@click.argument("repository", type=RepositoryType(exists=False))
@click.argument("description", type=str)
def description_c(remote, repository, description):
    """Upload a description to a Splitgraph repository.

    The repository must have already been pushed. The description should be plain text, 160 characters or shorter.
    """
    from splitgraph.cloud import GQLAPIClient

    client = GQLAPIClient(remote)
    client.upsert_description(
        namespace=repository.namespace, repository=repository.repository, description=description
    )
    click.echo("Description updated for repository %s." % str(repository))


@click.command("metadata")
@click.option("--remote", default="data.splitgraph.com", help="Name of the remote registry to use.")
@click.argument("repository", type=RepositoryType(exists=False))
@click.argument("metadata_file", type=click.File("r"), default="splitgraph.yml")
@click.pass_context
def metadata_c(ctx, remote, repository, metadata_file):
    """Upload a metadata file to a Splitgraph repository.

    This can manipulate the repository's short description, README, topics, license, sources and extra metadata.

    The metadata file must be a YAML file. Omitting a key doesn't delete the value.

    For example:

    \b
    ```
    readme: dataset-readme.md
    description: Dataset description (160 characters max).
    topics:
      - topic_1
      - topic_2
    sources:
      - anchor: Source
        href: https://www.splitgraph.com
        isCreator: true
        isSameAs: false
      - anchor: Source 2
        href: https://www.splitgraph.com
        isCreator: false
        isSameAs: true
    license: Public Domain
    extra_metadata:
      key_1:
        key_1_1: value_1_1
        key_1_2: value_1_2
      key_2:
        key_2_1: value_2_1
        key_2_2: value_2_2
    ```
    """
    import yaml
    from splitgraph.cloud import GQLAPIClient

    metadata = Metadata.parse_obj(yaml.safe_load(metadata_file))
    metadata = _prepare_metadata(metadata)

    client = GQLAPIClient(remote)
    client.upsert_metadata(repository.namespace, repository.repository, metadata)
    click.echo("Metadata updated for repository %s." % str(repository))


def _prepare_metadata(metadata, readme_basedir="."):
    keys = ["readme", "description", "topics", "sources", "license", "extra_metadata"]
    if all(metadata.__getattribute__(k) is None for k in keys):
        raise click.UsageError(
            "Invalid metadata file. File must contain at least one of " f"{'/'.join(keys)} keys."
        )
    readme_file = None
    if isinstance(metadata.readme, str):
        readme_file = metadata.readme
    elif isinstance(metadata.readme, Metadata.Readme) and metadata.readme.file:
        readme_file = metadata.readme.file
    if readme_file:
        with open(os.path.join(readme_basedir, readme_file), "r") as f:
            metadata.readme = Metadata.Readme(text=f.read())

    return metadata


@click.command("search")
@click.option("--remote", default="data.splitgraph.com", help="Name of the remote registry to use.")
@click.option(
    "--limit", default=10, type=click.IntRange(10, 30), help="Number of results to return"
)
@click.argument("query", type=str)
def search_c(remote, query, limit=10):
    """
    Search for a repository on the Splitgraph registry.

    For more advanced search, including filtering by topics, go to the registry's website itself.
    """

    from splitgraph.cloud import GQLAPIClient

    client = GQLAPIClient(remote)
    total_count, repos_previews = client.find_repository(query=query, limit=limit)

    terminal_width, _ = shutil.get_terminal_size((80, 25))

    for ns, repo, preview in repos_previews:
        full_repo = ns + "/" + repo
        click.echo(Color.BOLD + full_repo + Color.END)
        click.echo(Color.BLUE + _construct_repo_url(client.endpoint, full_repo) + Color.END)
        click.echo(
            wrap_text(
                preview.replace("<<", Color.BOLD).replace(">>", Color.END),
                width=min(terminal_width, 100),
                initial_indent="  ",
                subsequent_indent="  ",
                preserve_paragraphs=True,
            )
        )
        click.echo("\n")

    click.echo("\nTotal results: %d" % total_count)
    if len(repos_previews) < total_count:
        click.echo(
            "Visit %s for more search options and full results."
            % (Color.BLUE + _construct_search_url(client.endpoint, query) + Color.END)
        )


def _normalise_filename(filename):
    """
    Strips out odd characters from a string so that it can be used as a valid filename.
    In order for the result to be unique, we also makea short hash of the original
    string and stick it on the end
    """
    base = "".join(c for c in filename if c in VALID_FILENAME_CHARACTERS)
    short_hash = hashlib.sha1(filename.encode()).hexdigest()[:4]
    return f"{base}.{short_hash}"


@click.command("dump")
@click.option("--remote", default="data.splitgraph.com", help="Name of the remote registry to use.")
@click.option("--readme-dir", default="./readmes", help="Directory to dump the data into")
@click.option("--repositories-file", "-f", default="repositories.yml", type=click.File("w"))
@click.argument("limit_repositories", type=str, nargs=-1)
def dump_c(remote, readme_dir, repositories_file, limit_repositories):
    """
    Dump a Splitgraph catalog to a YAML file.

    This creates a repositories.yml file in the target directory as well as a subdirectory `readmes`
    with all the repository readmes. This file can be used to recreate all catalog metadata
    and all external data source settings for a repository using `sgr cloud load`.
    """
    import yaml
    from splitgraph.cloud import GQLAPIClient

    client = GQLAPIClient(remote)
    repositories = client.load_all_repositories(limit_to=limit_repositories)

    _dump_readmes_to_dir(repositories, readme_dir)

    yaml.dump(
        {"repositories": [r.dict(by_alias=True, exclude_unset=True) for r in repositories]},
        repositories_file,
        sort_keys=False,
    )


@click.command("load")
@click.option("--remote", default="data.splitgraph.com", help="Name of the remote registry to use.")
@click.option(
    "--readme-dir", default="./readmes", help="Path to the directory with the README files"
)
@click.option("--repositories-file", "-f", default="repositories.yml", type=click.File("r"))
@click.argument("limit_repositories", type=str, nargs=-1)
def load_c(remote, readme_dir, repositories_file, limit_repositories):
    """
    Load a Splitgraph catalog from a YAML file.

    This will load a repositories.yml file and the `readmes` subdirectory produced by
    `sgr cloud dump` back into a remote Splitgraph catalog.

    The format is an extension of the format accepted by `sgr cloud metadata` to include multiple
    repositories. README files are read from the `readmes` subdirectory.

    \b
    ```
    credentials:      # Optional credentials to access remote data sources
      my_bucket:
        plugin: csv
        data:
          s3_access_key: ...
          s3_secret_key: ...
    repositories:
    - namespace: my_username
      repository: repository
      metadata:
        readme: dataset-readme.md
        description: Dataset description (160 characters max).
        topics:
          - topic_1
          - topic_2
        sources:
          - anchor: Source
            href: https://www.splitgraph.com
            isCreator: true
            isSameAs: false
          - anchor: Source 2
            href: https://www.splitgraph.com
            isCreator: false
            isSameAs: true
        license: Public Domain
        extra_metadata:
          key_1:
            key_1_1: value_1_1
            key_1_2: value_1_2
          key_2:
            key_2_1: value_2_1
            key_2_2: value_2_2
      external:
        credential: my_bucket
        plugin: csv
        params:
          s3_bucket: my_bucket
        tables:
          table_1:
            schema:
            - name: column_1
              type: text
            - name: column_2
              type: integer
            options:
              s3_object: some/s3_key.csv
    ```
    """
    import yaml
    from splitgraph.cloud import GQLAPIClient
    from splitgraph.cloud import RESTAPIClient

    repo_yaml = RepositoriesYAML.parse_obj(yaml.safe_load(repositories_file))

    # Set up and load credential IDs from the remote to allow users to refer to them by ID
    # or by a name.
    rest_client = RESTAPIClient(remote)
    gql_client = GQLAPIClient(remote)
    credential_map = _build_credential_map(rest_client, credentials=repo_yaml.credentials or {})

    repositories = repo_yaml.repositories

    if limit_repositories:
        repositories = [
            r for r in repositories if f"{r.namespace}/{r.repository}" in limit_repositories
        ]

    logging.info("Uploading images...")
    external_repositories = []
    for repository in repositories:
        if repository.external:
            external_repository = AddExternalRepositoryRequest.from_external(
                    repository.namespace,
                    repository.repository,
                    repository.external,
                    credential_map
            )
            external_repositories.append(external_repository)
    rest_client.bulk_upsert_external(repositories=external_repositories)

    with tqdm(repositories) as t:
        for repository in t:
            t.set_description(f"{repository.namespace}/{repository.repository}")
<<<<<<< HEAD
            if repository.metadata:
                metadata = _prepare_metadata(repository.metadata, readme_basedir=readme_dir)
                gql_client.upsert_metadata(repository.namespace, repository.repository, metadata)
=======
            if repository.external:
                rest_client.upsert_external(
                    repository.namespace, repository.repository, repository.external, credential_map
                )

    logging.info("Updating metadata...")
    namespace_list = []
    repository_list = []
    metadata_list = []
    for repository in repositories:
        if repository.metadata:
            namespace_list.append(repository.namespace)
            repository_list.append(repository.repository)

            metadata = _prepare_metadata(repository.metadata, readme_basedir=readme_dir)
            metadata_list.append(metadata)
    gql_client.bulk_upsert_metadata(namespace_list, repository_list, metadata_list)
    logging.info(f"Updated metadata for {pluralise('repository', len(repository_list))}")
>>>>>>> c687896b


def _build_credential_map(auth_client, credentials=None):
    credential_map = {}
    if credentials:
        logging.info("Setting up credentials on the remote...")
        for credential_name, credential in credentials.items():
            credential_id = auth_client.ensure_external_credential(
                credential_data=credential.data,
                credential_name=credential_name,
                plugin_name=credential.plugin,
            )
            logging.info("%s: %s", credential_name, credential_id)
            credential_map[credential_name] = credential_id

    # Load any other credentials too (so that we can use existing credentials by
    # name in YAML files without redefining them)
    response = auth_client.list_external_credentials()
    for credential in response.credentials:
        if credential.credential_name not in credential_map:
            credential_map[credential.credential_name] = credential.credential_id

    return credential_map


def _dump_readmes_to_dir(repositories, readme_dir):
    """
    READMEs aren't rendering very nicely in YAML so we instead write them out to
    individual files and replace the README contents with their file paths.

    :param repositories: will be modified by this function
    """
    try:
        os.mkdir(readme_dir)
    except FileExistsError:
        logging.info("Directory %s already exists, cleaning out", readme_dir)
        for path in glob(os.path.join(readme_dir, "*.md")):
            os.unlink(path)
    for repo in repositories:
        if not repo.metadata:
            continue

        readme_text = None
        if isinstance(repo.metadata.readme, str):
            readme_text = repo.metadata.readme
        if (
            isinstance(repo.metadata.readme, Metadata.Readme)
            and repo.metadata.readme.file is None
            and repo.metadata.readme.text is not None
        ):
            readme_text = repo.metadata.readme.text

        if readme_text:
            filename = f"{repo.namespace}-{repo.repository}"
            filename = _normalise_filename(filename)
            filename = f"{filename}.md"
            logging.info("Writing %s", filename)
            path = os.path.join(readme_dir, filename)
            with open(path, "w") as f:
                f.write(readme_text)
            repo.metadata.readme = Metadata.Readme(file=filename)


@click.group("cloud")
def cloud_c():
    """Manage connections to Splitgraph Cloud."""


cloud_c.add_command(login_c)
cloud_c.add_command(login_api_c)
cloud_c.add_command(register_c)
cloud_c.add_command(curl_c)
cloud_c.add_command(sql_c)
cloud_c.add_command(readme_c)
cloud_c.add_command(description_c)
cloud_c.add_command(metadata_c)
cloud_c.add_command(search_c)
cloud_c.add_command(dump_c)
cloud_c.add_command(load_c)<|MERGE_RESOLUTION|>--- conflicted
+++ resolved
@@ -675,26 +675,11 @@
     for repository in repositories:
         if repository.external:
             external_repository = AddExternalRepositoryRequest.from_external(
-                    repository.namespace,
-                    repository.repository,
-                    repository.external,
-                    credential_map
+                repository.namespace, repository.repository, repository.external, credential_map
             )
             external_repositories.append(external_repository)
     rest_client.bulk_upsert_external(repositories=external_repositories)
-
-    with tqdm(repositories) as t:
-        for repository in t:
-            t.set_description(f"{repository.namespace}/{repository.repository}")
-<<<<<<< HEAD
-            if repository.metadata:
-                metadata = _prepare_metadata(repository.metadata, readme_basedir=readme_dir)
-                gql_client.upsert_metadata(repository.namespace, repository.repository, metadata)
-=======
-            if repository.external:
-                rest_client.upsert_external(
-                    repository.namespace, repository.repository, repository.external, credential_map
-                )
+    logging.info(f"Uploaded images for {pluralise('repository', len(external_repositories))}")
 
     logging.info("Updating metadata...")
     namespace_list = []
@@ -709,7 +694,6 @@
             metadata_list.append(metadata)
     gql_client.bulk_upsert_metadata(namespace_list, repository_list, metadata_list)
     logging.info(f"Updated metadata for {pluralise('repository', len(repository_list))}")
->>>>>>> c687896b
 
 
 def _build_credential_map(auth_client, credentials=None):
